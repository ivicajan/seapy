--- conflicted
+++ resolved
@@ -491,16 +491,10 @@
         # Now, with grid coordinates, test the grid against the vertices
         poly=matplotlib.path.Path(vertices)
         inside=poly.contains_points(np.vstack((self.J.flatten(),
-<<<<<<< HEAD
-                                               self.I.flatten())).T)
-        return np.ma.masked_where(inside.reshape(self.lat_rho.shape)==False,
-                                  np.ones(self.lat_rho.shape))
-=======
                                                self.I.flatten())).T,
                                     radius=radius)
         return np.ma.masked_where(inside.reshape(g.lat_rho.shape)==False,
                                   np.ones(g.lat_rho.shape))
->>>>>>> 8fc19bfb
 
         
         